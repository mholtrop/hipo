--- conflicted
+++ resolved
@@ -193,13 +193,8 @@
         void  readDictionary(hipo::dictionary &dict);
         void  open(const char *filename);
         void setTags(int tag){ tagsToRead.push_back(tag);}
-<<<<<<< HEAD
-	//dglazier
-	void setTags(std::vector<long> tags){ tagsToRead=std::move(tags);}
-=======
-	        //dglazier
-	      void setTags(std::vector<long> tags){ tagsToRead=tags;}
->>>>>>> b1f21800
+	      void setTags(std::vector<long> tags){ tagsToRead=std::move(tags);}
+
 
 	      bool  hasNext();
         bool  next();
